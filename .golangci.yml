--- conflicted
+++ resolved
@@ -12,11 +12,6 @@
     - gocognit
     - gomnd
     - stylecheck
-<<<<<<< HEAD
-    - gosimple
-=======
-    - errcheck
->>>>>>> a9fe4f8b
     - scopelint
   # Run with --fast=false for more extensive checks
   fast: true
